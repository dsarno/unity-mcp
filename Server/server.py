from telemetry import record_telemetry, record_milestone, RecordType, MilestoneType
from fastmcp import FastMCP
import logging
from logging.handlers import RotatingFileHandler
import os
from contextlib import asynccontextmanager
import sys
import signal
import threading
from typing import AsyncIterator, Dict, Any
from config import config
from tools import register_all_tools
from resources import register_all_resources
from unity_connection import get_unity_connection, UnityConnection
import time

# Configure logging using settings from config
logging.basicConfig(
    level=getattr(logging, config.log_level),
    format=config.log_format,
    stream=None,  # None -> defaults to sys.stderr; avoid stdout used by MCP stdio
    force=True    # Ensure our handler replaces any prior stdout handlers
)
logger = logging.getLogger("mcp-for-unity-server")

# Also write logs to a rotating file so logs are available when launched via stdio
try:
    import os as _os
    _log_dir = _os.path.join(_os.path.expanduser(
        "~/Library/Application Support/UnityMCP"), "Logs")
    _os.makedirs(_log_dir, exist_ok=True)
    _file_path = _os.path.join(_log_dir, "unity_mcp_server.log")
    _fh = RotatingFileHandler(
        _file_path, maxBytes=512*1024, backupCount=2, encoding="utf-8")
    _fh.setFormatter(logging.Formatter(config.log_format))
    _fh.setLevel(getattr(logging, config.log_level))
    logger.addHandler(_fh)
    # Also route telemetry logger to the same rotating file and normal level
    try:
        tlog = logging.getLogger("unity-mcp-telemetry")
        tlog.setLevel(getattr(logging, config.log_level))
        tlog.addHandler(_fh)
    except Exception:
        # Never let logging setup break startup
        pass
except Exception:
    # Never let logging setup break startup
    pass
# Quieten noisy third-party loggers to avoid clutter during stdio handshake
for noisy in ("httpx", "urllib3"):
    try:
        logging.getLogger(noisy).setLevel(
            max(logging.WARNING, getattr(logging, config.log_level)))
    except Exception:
        pass

# Import telemetry only after logging is configured to ensure its logs use stderr and proper levels
# Ensure a slightly higher telemetry timeout unless explicitly overridden by env
try:

    # Ensure generous timeout unless explicitly overridden by env
    if not os.environ.get("UNITY_MCP_TELEMETRY_TIMEOUT"):
        os.environ["UNITY_MCP_TELEMETRY_TIMEOUT"] = "5.0"
except Exception:
    pass

# Global connection state
_unity_connection: UnityConnection = None

# Global shutdown coordination
_shutdown_flag = threading.Event()


@asynccontextmanager
async def server_lifespan(server: FastMCP) -> AsyncIterator[Dict[str, Any]]:
    """Handle server startup and shutdown."""
    global _unity_connection
    logger.info("MCP for Unity Server starting up")

    # Record server startup telemetry
    start_time = time.time()
    start_clk = time.perf_counter()
    try:
        from pathlib import Path
        ver_path = Path(__file__).parent / "server_version.txt"
        server_version = ver_path.read_text(encoding="utf-8").strip()
    except Exception:
        server_version = "unknown"
    # Defer initial telemetry by 1s to avoid stdio handshake interference
    import threading

    def _emit_startup():
        try:
            record_telemetry(RecordType.STARTUP, {
                "server_version": server_version,
                "startup_time": start_time,
            })
            record_milestone(MilestoneType.FIRST_STARTUP)
        except Exception:
            logger.debug("Deferred startup telemetry failed", exc_info=True)
    threading.Timer(1.0, _emit_startup).start()

    try:
        skip_connect = os.environ.get(
            "UNITY_MCP_SKIP_STARTUP_CONNECT", "").lower() in ("1", "true", "yes", "on")
        if skip_connect:
            logger.info(
                "Skipping Unity connection on startup (UNITY_MCP_SKIP_STARTUP_CONNECT=1)")
        else:
            _unity_connection = get_unity_connection()
            logger.info("Connected to Unity on startup")

            # Record successful Unity connection (deferred)
            import threading as _t
            _t.Timer(1.0, lambda: record_telemetry(
                RecordType.UNITY_CONNECTION,
                {
                    "status": "connected",
                    "connection_time_ms": (time.perf_counter() - start_clk) * 1000,
                }
            )).start()

    except ConnectionError as e:
        logger.warning("Could not connect to Unity on startup: %s", e)
        _unity_connection = None

        # Record connection failure (deferred)
        import threading as _t
        _err_msg = str(e)[:200]
        _t.Timer(1.0, lambda: record_telemetry(
            RecordType.UNITY_CONNECTION,
            {
                "status": "failed",
                "error": _err_msg,
                "connection_time_ms": (time.perf_counter() - start_clk) * 1000,
            }
        )).start()
    except Exception as e:
        logger.warning(
            "Unexpected error connecting to Unity on startup: %s", e)
        _unity_connection = None
        import threading as _t
        _err_msg = str(e)[:200]
        _t.Timer(1.0, lambda: record_telemetry(
            RecordType.UNITY_CONNECTION,
            {
                "status": "failed",
                "error": _err_msg,
                "connection_time_ms": (time.perf_counter() - start_clk) * 1000,
            }
        )).start()

    try:
        # Yield the connection object so it can be attached to the context
        # The key 'bridge' matches how tools like read_console expect to access it (ctx.bridge)
        yield {"bridge": _unity_connection}
    finally:
        if _unity_connection:
            _unity_connection.disconnect()
            _unity_connection = None
        logger.info("MCP for Unity Server shut down")

# Initialize MCP server
mcp = FastMCP(
    name="mcp-for-unity-server",
    lifespan=server_lifespan,
    instructions="""
This server provides tools to interact with the Unity Game Engine Editor.\n\n
Available tools:\n
- `manage_editor`: Controls editor state and queries info.\n
- `execute_menu_item`: Executes, lists and checks for the existence of Unity Editor menu items.\n
- `read_console`: Reads or clears Unity console messages, with filtering options.\n
- `manage_scene`: Manages scenes.\n
- `manage_gameobject`: Manages GameObjects in the scene.\n
- `manage_script`: Manages C# script files.\n
- `manage_asset`: Manages prefabs and assets.\n
- `manage_shader`: Manages shaders.\n\n
- Tips:\n
- Create prefabs for reusable GameObjects.\n
- Always include a camera and main light in your scenes.\n
- Unless specified otherwise, paths are relative to the project's `Assets/` folder.\n
- After creating or modifying scripts with `manage_script`, allow Unity to recompile; use `read_console` to check for compile errors.\n
- Use `execute_menu_item` for interacting with Unity systems and third party tools like a user would.\n

"""
)

# Register all tools
register_all_tools(mcp)

# Register all resources
register_all_resources(mcp)


<<<<<<< HEAD
def _force_exit():
    """Force process exit, bypassing any background threads that might linger."""
    try:
        sys.exit(0)
    except SystemExit:
        os._exit(0)
=======
def _force_exit(code: int = 0):
    """Force process exit, bypassing any background threads that might linger."""
    try:
        sys.exit(code)
    except SystemExit:
        os._exit(code)
>>>>>>> 74d35d37


def _signal_handler(signum, frame):
    logger.info(f"Received signal {signum}, initiating shutdown...")
    _shutdown_flag.set()
<<<<<<< HEAD
    threading.Timer(1.0, _force_exit).start()
=======
    threading.Timer(1.0, _force_exit, args=(0,)).start()
>>>>>>> 74d35d37


def _monitor_stdin():
    """Background thread to detect stdio detach (stdin EOF) or parent exit."""
    try:
        parent_pid = os.getppid() if hasattr(os, "getppid") else None
        while not _shutdown_flag.is_set():
            if _shutdown_flag.wait(0.5):
                break

            if parent_pid is not None:
                try:
                    os.kill(parent_pid, 0)
                except (ProcessLookupError, OSError):
                    logger.info(f"Parent process {parent_pid} no longer exists; shutting down")
                    break

            try:
                if sys.stdin.closed:
                    logger.info("stdin.closed is True; client disconnected")
                    break
                fd = sys.stdin.fileno()
                if fd < 0:
                    logger.info("stdin fd invalid; client disconnected")
                    break
            except (ValueError, OSError, AttributeError):
                # Closed pipe or unavailable stdin
                break
            except Exception:
                # Ignore transient errors
                pass

        if not _shutdown_flag.is_set():
            logger.info("Client disconnected (stdin or parent), initiating shutdown...")
            _shutdown_flag.set()
<<<<<<< HEAD
            threading.Timer(0.5, _force_exit).start()
=======
            if not _shutdown_flag.is_set():
                threading.Timer(0.5, _force_exit, args=(0,)).start()
            else:
                threading.Timer(0.5, _force_exit, args=(0,)).start()
>>>>>>> 74d35d37
    except Exception:
        # Never let monitor thread crash the process
        pass


def main():
    """Entry point for uvx and console scripts."""
    try:
        signal.signal(signal.SIGTERM, _signal_handler)
        signal.signal(signal.SIGINT, _signal_handler)
        if hasattr(signal, "SIGPIPE"):
            signal.signal(signal.SIGPIPE, signal.SIG_IGN)
        if hasattr(signal, "SIGBREAK"):
            signal.signal(signal.SIGBREAK, _signal_handler)
    except Exception:
        # Signals can fail in some environments
        pass

    t = threading.Thread(target=_monitor_stdin, daemon=True)
    t.start()

    try:
        mcp.run(transport='stdio')
        logger.info("FastMCP run() returned (stdin EOF or disconnect)")
    except (KeyboardInterrupt, SystemExit):
        logger.info("Server interrupted; shutting down")
        _shutdown_flag.set()
    except BrokenPipeError:
        logger.info("Broken pipe; shutting down")
        _shutdown_flag.set()
<<<<<<< HEAD
        _force_exit()
    except Exception as e:
        logger.error(f"Server error: {e}", exc_info=True)
        _shutdown_flag.set()
    finally:
        _shutdown_flag.set()
        logger.info("Server main loop exited")
        threading.Timer(0.5, _force_exit).start()
=======
        # rely on finally to schedule exit for consistency
    except Exception as e:
        logger.error(f"Server error: {e}", exc_info=True)
        _shutdown_flag.set()
        _force_exit(1)
    finally:
        _shutdown_flag.set()
        logger.info("Server main loop exited")
        threading.Timer(0.5, _force_exit, args=(0,)).start()
>>>>>>> 74d35d37


# Run the server
if __name__ == "__main__":
    main()<|MERGE_RESOLUTION|>--- conflicted
+++ resolved
@@ -192,31 +192,18 @@
 register_all_resources(mcp)
 
 
-<<<<<<< HEAD
-def _force_exit():
-    """Force process exit, bypassing any background threads that might linger."""
-    try:
-        sys.exit(0)
-    except SystemExit:
-        os._exit(0)
-=======
 def _force_exit(code: int = 0):
     """Force process exit, bypassing any background threads that might linger."""
     try:
         sys.exit(code)
     except SystemExit:
         os._exit(code)
->>>>>>> 74d35d37
 
 
 def _signal_handler(signum, frame):
     logger.info(f"Received signal {signum}, initiating shutdown...")
     _shutdown_flag.set()
-<<<<<<< HEAD
-    threading.Timer(1.0, _force_exit).start()
-=======
     threading.Timer(1.0, _force_exit, args=(0,)).start()
->>>>>>> 74d35d37
 
 
 def _monitor_stdin():
@@ -252,14 +239,10 @@
         if not _shutdown_flag.is_set():
             logger.info("Client disconnected (stdin or parent), initiating shutdown...")
             _shutdown_flag.set()
-<<<<<<< HEAD
-            threading.Timer(0.5, _force_exit).start()
-=======
             if not _shutdown_flag.is_set():
                 threading.Timer(0.5, _force_exit, args=(0,)).start()
             else:
                 threading.Timer(0.5, _force_exit, args=(0,)).start()
->>>>>>> 74d35d37
     except Exception:
         # Never let monitor thread crash the process
         pass
@@ -290,16 +273,6 @@
     except BrokenPipeError:
         logger.info("Broken pipe; shutting down")
         _shutdown_flag.set()
-<<<<<<< HEAD
-        _force_exit()
-    except Exception as e:
-        logger.error(f"Server error: {e}", exc_info=True)
-        _shutdown_flag.set()
-    finally:
-        _shutdown_flag.set()
-        logger.info("Server main loop exited")
-        threading.Timer(0.5, _force_exit).start()
-=======
         # rely on finally to schedule exit for consistency
     except Exception as e:
         logger.error(f"Server error: {e}", exc_info=True)
@@ -309,7 +282,6 @@
         _shutdown_flag.set()
         logger.info("Server main loop exited")
         threading.Timer(0.5, _force_exit, args=(0,)).start()
->>>>>>> 74d35d37
 
 
 # Run the server
